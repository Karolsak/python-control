#!/usr/bin/env python
#
# xferfcn_test.py - test TransferFunction class
# RMM, 30 Mar 2011 (based on TestXferFcn from v0.4a)

import unittest
import numpy as np
from control.statesp import StateSpace, _convertToStateSpace
from control.xferfcn import TransferFunction, _convertToTransferFunction
from control.lti import isdtime

class TestXferFcn(unittest.TestCase):
    """These are tests for functionality and correct reporting of the transfer
    function class.  Throughout these tests, we will give different input
    formats to the xTranferFunction constructor, to try to break it.  These
    tests have been verified in MATLAB."""

    # Tests for raising exceptions.

    def testBadInputType(self):
        """Give the constructor invalid input types."""

        self.assertRaises(TypeError, TransferFunction, [[0., 1.], [2., 3.]],
            [[5., 2.], [3., 0.]])

    def testInconsistentDimension(self):
        """Give the constructor a numerator and denominator of different
        sizes."""

        self.assertRaises(ValueError, TransferFunction, [[[1.]]],
            [[[1.], [2., 3.]]])
        self.assertRaises(ValueError, TransferFunction, [[[1.]]],
            [[[1.]], [[2., 3.]]])
        self.assertRaises(ValueError, TransferFunction, [[[1.]]],
            [[[1.], [1., 2.]], [[5., 2.], [2., 3.]]])

    def testInconsistentColumns(self):
        """Give the constructor inputs that do not have the same number of
        columns in each row."""

        self.assertRaises(ValueError, TransferFunction, 1.,
            [[[1.]], [[2.], [3.]]])
        self.assertRaises(ValueError, TransferFunction, [[[1.]], [[2.], [3.]]],
            1.)

    def testZeroDenominator(self):
        """Give the constructor a transfer function with a zero denominator."""

        self.assertRaises(ValueError, TransferFunction, 1., 0.)
        self.assertRaises(ValueError, TransferFunction,
            [[[1.], [2., 3.]], [[-1., 4.], [3., 2.]]],
            [[[1., 0.], [0.]], [[0., 0.], [2.]]])

    def testAddInconsistentDimension(self):
        """Add two transfer function matrices of different sizes."""

        sys1 = TransferFunction([[[1., 2.]]], [[[4., 5.]]])
        sys2 = TransferFunction([[[4., 3.]], [[1., 2.]]],
            [[[1., 6.]], [[2., 4.]]])
        self.assertRaises(ValueError, sys1.__add__, sys2)
        self.assertRaises(ValueError, sys1.__sub__, sys2)
        self.assertRaises(ValueError, sys1.__radd__, sys2)
        self.assertRaises(ValueError, sys1.__rsub__, sys2)

    def testMulInconsistentDimension(self):
        """Multiply two transfer function matrices of incompatible sizes."""

        sys1 = TransferFunction([[[1., 2.], [4., 5.]], [[2., 5.], [4., 3.]]],
            [[[6., 2.], [4., 1.]], [[6., 7.], [2., 4.]]])
        sys2 = TransferFunction([[[1.]], [[2.]], [[3.]]],
            [[[4.]], [[5.]], [[6.]]])
        self.assertRaises(ValueError, sys1.__mul__, sys2)
        self.assertRaises(ValueError, sys2.__mul__, sys1)
        self.assertRaises(ValueError, sys1.__rmul__, sys2)
        self.assertRaises(ValueError, sys2.__rmul__, sys1)

    # Tests for TransferFunction._truncatecoeff

    def testTruncateCoeff1(self):
        """Remove extraneous zeros in polynomial representations."""

        sys1 = TransferFunction([0., 0., 1., 2.], [[[0., 0., 0., 3., 2., 1.]]])

        np.testing.assert_array_equal(sys1.num, [[[1., 2.]]])
        np.testing.assert_array_equal(sys1.den, [[[3., 2., 1.]]])

    def testTruncateCoeff2(self):
        """Remove extraneous zeros in polynomial representations."""

        sys1 = TransferFunction([0., 0., 0.], 1.)

        np.testing.assert_array_equal(sys1.num, [[[0.]]])
        np.testing.assert_array_equal(sys1.den, [[[1.]]])

    # Tests for TransferFunction.__neg__


    @unittest.skip("skipping, known issue with Python 3")
    def testNegScalar(self):
        """Negate a direct feedthrough system."""
<<<<<<< HEAD

        sys1 = TransferFunction(2., np.array([-3]))
=======
        
        sys1 = TransferFunction(2., np.array([-3.]))
>>>>>>> eb6f8c4c
        sys2 = - sys1

        np.testing.assert_array_equal(sys2.num, [[[-2.]]])
        np.testing.assert_array_equal(sys2.den, [[[-3.]]])

    def testNegSISO(self):
        """Negate a SISO system."""

        sys1 = TransferFunction([1., 3., 5], [1., 6., 2., -1.])
        sys2 = - sys1

        np.testing.assert_array_equal(sys2.num, [[[-1., -3., -5.]]])
        np.testing.assert_array_equal(sys2.den, [[[1., 6., 2., -1.]]])

    def testNegMIMO(self):
        """Negate a MIMO system."""

        num1 = [[[1., 2.], [0., 3.], [2., -1.]],
                [[1.], [4., 0.], [1., -4., 3.]]]
        num3 = [[[-1., -2.], [0., -3.], [-2., 1.]],
                [[-1.], [-4., 0.], [-1., 4., -3.]]]
        den1 = [[[-3., 2., 4.], [1., 0., 0.], [2., -1.]],
                [[3., 0., .0], [2., -1., -1.], [1.]]]

        sys1 = TransferFunction(num1, den1)
        sys2 = - sys1
        sys3 = TransferFunction(num3, den1)

        for i in range(sys3.outputs):
            for j in range(sys3.inputs):
                np.testing.assert_array_equal(sys2.num[i][j], sys3.num[i][j])
                np.testing.assert_array_equal(sys2.den[i][j], sys3.den[i][j])

    # Tests for TransferFunction.__add__

    def testAddScalar(self):
        """Add two direct feedthrough systems."""

        sys1 = TransferFunction(1., [[[1.]]])
        sys2 = TransferFunction(np.array([2.]), [1.])
        sys3 = sys1 + sys2

        np.testing.assert_array_equal(sys3.num, 3.)
        np.testing.assert_array_equal(sys3.den, 1.)

    def testAddSISO(self):
        """Add two SISO systems."""

        sys1 = TransferFunction([1., 3., 5], [1., 6., 2., -1])
        sys2 = TransferFunction([[np.array([-1., 3.])]], [[[1., 0., -1.]]])
        sys3 = sys1 + sys2

        # If sys3.num is [[[0., 20., 4., -8.]]], then this is wrong!
        np.testing.assert_array_equal(sys3.num, [[[20., 4., -8]]])
        np.testing.assert_array_equal(sys3.den, [[[1., 6., 1., -7., -2., 1.]]])

    def testAddMIMO(self):
        """Add two MIMO systems."""

        num1 = [[[1., 2.], [0., 3.], [2., -1.]],
                [[1.], [4., 0.], [1., -4., 3.]]]
        den1 = [[[-3., 2., 4.], [1., 0., 0.], [2., -1.]],
                [[3., 0., .0], [2., -1., -1.], [1.]]]
        num2 = [[[0., 0., -1], [2.], [-1., -1.]],
                [[1., 2.], [-1., -2.], [4.]]]
        den2 = [[[-1.], [1., 2., 3.], [-1., -1.]],
                [[-4., -3., 2.], [0., 1.], [1., 0.]]]
        num3 = [[[3., -3., -6], [5., 6., 9.], [-4., -2., 2]],
                [[3., 2., -3., 2], [-2., -3., 7., 2.], [1., -4., 3., 4]]]
        den3 = [[[3., -2., -4.], [1., 2., 3., 0., 0.], [-2., -1., 1.]],
                [[-12., -9., 6., 0., 0.], [2., -1., -1.], [1., 0.]]]

        sys1 = TransferFunction(num1, den1)
        sys2 = TransferFunction(num2, den2)
        sys3 = sys1 + sys2

        for i in range(sys3.outputs):
            for j in range(sys3.inputs):
                np.testing.assert_array_equal(sys3.num[i][j], num3[i][j])
                np.testing.assert_array_equal(sys3.den[i][j], den3[i][j])

    # Tests for TransferFunction.__sub__

    def testSubScalar(self):
        """Add two direct feedthrough systems."""

        sys1 = TransferFunction(1., [[[1.]]])
        sys2 = TransferFunction(np.array([2.]), [1.])
        sys3 = sys1 - sys2

        np.testing.assert_array_equal(sys3.num, -1.)
        np.testing.assert_array_equal(sys3.den, 1.)

    def testSubSISO(self):
        """Add two SISO systems."""

        sys1 = TransferFunction([1., 3., 5], [1., 6., 2., -1])
        sys2 = TransferFunction([[np.array([-1., 3.])]], [[[1., 0., -1.]]])
        sys3 = sys1 - sys2
        sys4 = sys2 - sys1

        np.testing.assert_array_equal(sys3.num, [[[2., 6., -12., -10., -2.]]])
        np.testing.assert_array_equal(sys3.den, [[[1., 6., 1., -7., -2., 1.]]])
        np.testing.assert_array_equal(sys4.num, [[[-2., -6., 12., 10., 2.]]])
        np.testing.assert_array_equal(sys4.den, [[[1., 6., 1., -7., -2., 1.]]])

    def testSubMIMO(self):
        """Add two MIMO systems."""

        num1 = [[[1., 2.], [0., 3.], [2., -1.]],
                [[1.], [4., 0.], [1., -4., 3.]]]
        den1 = [[[-3., 2., 4.], [1., 0., 0.], [2., -1.]],
                [[3., 0., .0], [2., -1., -1.], [1.]]]
        num2 = [[[0., 0., -1], [2.], [-1., -1.]],
                [[1., 2.], [-1., -2.], [4.]]]
        den2 = [[[-1.], [1., 2., 3.], [-1., -1.]],
                [[-4., -3., 2.], [0., 1.], [1., 0.]]]
        num3 = [[[-3., 1., 2.], [1., 6., 9.], [0.]],
                [[-3., -10., -3., 2], [2., 3., 1., -2], [1., -4., 3., -4]]]
        den3 = [[[3., -2., -4], [1., 2., 3., 0., 0.], [1]],
                [[-12., -9., 6., 0., 0.], [2., -1., -1], [1., 0.]]]

        sys1 = TransferFunction(num1, den1)
        sys2 = TransferFunction(num2, den2)
        sys3 = sys1 - sys2

        for i in range(sys3.outputs):
            for j in range(sys3.inputs):
                np.testing.assert_array_equal(sys3.num[i][j], num3[i][j])
                np.testing.assert_array_equal(sys3.den[i][j], den3[i][j])

    # Tests for TransferFunction.__mul__

    def testMulScalar(self):
        """Multiply two direct feedthrough systems."""

        sys1 = TransferFunction(2., [1.])
        sys2 = TransferFunction(1., 4.)
        sys3 = sys1 * sys2
        sys4 = sys1 * sys2

        np.testing.assert_array_equal(sys3.num, [[[2.]]])
        np.testing.assert_array_equal(sys3.den, [[[4.]]])
        np.testing.assert_array_equal(sys3.num, sys4.num)
        np.testing.assert_array_equal(sys3.den, sys4.den)

    def testMulSISO(self):
        """Multiply two SISO systems."""

        sys1 = TransferFunction([1., 3., 5], [1., 6., 2., -1])
        sys2 = TransferFunction([[[-1., 3.]]], [[[1., 0., -1.]]])
        sys3 = sys1 * sys2
        sys4 = sys2 * sys1

        np.testing.assert_array_equal(sys3.num, [[[-1., 0., 4., 15.]]])
        np.testing.assert_array_equal(sys3.den, [[[1., 6., 1., -7., -2., 1.]]])
        np.testing.assert_array_equal(sys3.num, sys4.num)
        np.testing.assert_array_equal(sys3.den, sys4.den)

    def testMulMIMO(self):
        """Multiply two MIMO systems."""

        num1 = [[[1., 2.], [0., 3.], [2., -1.]],
                [[1.], [4., 0.], [1., -4., 3.]]]
        den1 = [[[-3., 2., 4.], [1., 0., 0.], [2., -1.]],
                [[3., 0., .0], [2., -1., -1.], [1.]]]
        num2 = [[[0., 1., 2.]],
                [[1., -5.]],
                [[-2., 1., 4.]]]
        den2 = [[[1., 0., 0., 0.]],
                [[-2., 1., 3.]],
                [[4., -1., -1., 0.]]]
        num3 = [[[-24., 52., -14., 245., -490., -115., 467., -95., -56., 12.,
                  0., 0., 0.]],
                [[24., -132., 138., 345., -768., -106., 510., 41., -79., -69.,
                -23., 17., 6., 0.]]]
        den3 = [[[48., -92., -84., 183., 44., -97., -2., 12., 0., 0., 0., 0.,
                  0., 0.]],
                [[-48., 60., 84., -81., -45., 21., 9., 0., 0., 0., 0., 0., 0.]]]

        sys1 = TransferFunction(num1, den1)
        sys2 = TransferFunction(num2, den2)
        sys3 = sys1 * sys2

        for i in range(sys3.outputs):
            for j in range(sys3.inputs):
                np.testing.assert_array_equal(sys3.num[i][j], num3[i][j])
                np.testing.assert_array_equal(sys3.den[i][j], den3[i][j])

    # Tests for TransferFunction.__div__

    def testDivScalar(self):
        """Divide two direct feedthrough systems."""

        sys1 = TransferFunction(np.array([3.]), -4.)
        sys2 = TransferFunction(5., 2.)
        sys3 = sys1 / sys2

        np.testing.assert_array_equal(sys3.num, [[[6.]]])
        np.testing.assert_array_equal(sys3.den, [[[-20.]]])

    def testDivSISO(self):
        """Divide two SISO systems."""

        sys1 = TransferFunction([1., 3., 5], [1., 6., 2., -1])
        sys2 = TransferFunction([[[-1., 3.]]], [[[1., 0., -1.]]])
        sys3 = sys1 / sys2
        sys4 = sys2 / sys1

        np.testing.assert_array_equal(sys3.num, [[[1., 3., 4., -3., -5.]]])
        np.testing.assert_array_equal(sys3.den, [[[-1., -3., 16., 7., -3.]]])
        np.testing.assert_array_equal(sys4.num, sys3.den)
        np.testing.assert_array_equal(sys4.den, sys3.num)

    # Tests for TransferFunction.evalfr.

    def testEvalFrSISO(self):
        """Evaluate the frequency response of a SISO system at one frequency."""

        sys = TransferFunction([1., 3., 5], [1., 6., 2., -1])

        np.testing.assert_array_almost_equal(sys.evalfr(1.),
            np.array([[-0.5 - 0.5j]]))
        np.testing.assert_array_almost_equal(sys.evalfr(32.),
            np.array([[0.00281959302585077 - 0.030628473607392j]]))

        # Test call version as well
        np.testing.assert_almost_equal(sys(1.j), -0.5 - 0.5j)
        np.testing.assert_almost_equal(sys(32.j),
            0.00281959302585077 - 0.030628473607392j)

    def testEvalFrMIMO(self):
        """Evaluate the frequency response of a MIMO system at one frequency."""

        num = [[[1., 2.], [0., 3.], [2., -1.]],
               [[1.], [4., 0.], [1., -4., 3.]]]
        den = [[[-3., 2., 4.], [1., 0., 0.], [2., -1.]],
               [[3., 0., .0], [2., -1., -1.], [1.]]]
        sys = TransferFunction(num, den)
        resp = [[0.147058823529412 + 0.0882352941176471j, -0.75, 1.],
                [-0.083333333333333, -0.188235294117647 - 0.847058823529412j,
                 -1. - 8.j]]

        np.testing.assert_array_almost_equal(sys.evalfr(2.), resp)

        # Test call version as well
        np.testing.assert_array_almost_equal(sys(2.j), resp)

    # Tests for TransferFunction.freqresp.

    def testFreqRespSISO(self):
        """Evaluate the magnitude and phase of a SISO system at multiple
        frequencies."""

        sys = TransferFunction([1., 3., 5], [1., 6., 2., -1])

        truemag = [[[4.63507337473906, 0.707106781186548, 0.0866592803995351]]]
        truephase = [[[-2.89596891081488, -2.35619449019234,
                       -1.32655885133871]]]
        trueomega = [0.1, 1., 10.]

        mag, phase, omega = sys.freqresp(trueomega)

        np.testing.assert_array_almost_equal(mag, truemag)
        np.testing.assert_array_almost_equal(phase, truephase)
        np.testing.assert_array_almost_equal(omega, trueomega)

    @unittest.skip("skipping, known issue with Python 3")
    def testFreqRespMIMO(self):
        """Evaluate the magnitude and phase of a MIMO system at multiple
        frequencies."""

        num = [[[1., 2.], [0., 3.], [2., -1.]],
               [[1.], [4., 0.], [1., -4., 3.]]]
        den = [[[-3., 2., 4.], [1., 0., 0.], [2., -1.]],
               [[3., 0., .0], [2., -1., -1.], [1.]]]
        sys = TransferFunction(num, den)

        trueomega = [0.1, 1., 10.]
        truemag = [[[0.496287094505259, 0.307147558416976, 0.0334738176210382],
                    [300., 3., 0.03], [1., 1., 1.]],
                   [[33.3333333333333, 0.333333333333333, 0.00333333333333333],
                    [0.390285696125482, 1.26491106406735, 0.198759144198533],
                    [3.01663720059274, 4.47213595499958, 104.92378186093]]]
        truephase = [[[3.7128711165168e-4, 0.185347949995695, 1.30770596539255],
                      [-np.pi, -np.pi, -np.pi], [0., 0., 0.]],
                     [[-np.pi, -np.pi, -np.pi],
                      [-1.66852323415362, -1.89254688119154, -1.62050658356412],
                      [-0.132989648369409, -1.1071487177940, -2.7504672066207]]]

        mag, phase, omega = sys.freqresp(trueomega)

        np.testing.assert_array_almost_equal(mag, truemag)
        np.testing.assert_array_almost_equal(phase, truephase)
        np.testing.assert_array_equal(omega, trueomega)

    # Tests for TransferFunction.pole and TransferFunction.zero.

    def testPoleMIMO(self):
        """Test for correct MIMO poles."""

        sys = TransferFunction([[[1.], [1.]], [[1.], [1.]]],
            [[[1., 2.], [1., 3.]], [[1., 4., 4.], [1., 9., 14.]]])
        p = sys.pole()

        np.testing.assert_array_almost_equal(p, [-7., -3., -2., -2.])

    # Tests for TransferFunction.feedback.

    def testFeedbackSISO(self):
        """Test for correct SISO transfer function feedback."""

        sys1 = TransferFunction([-1., 4.], [1., 3., 5.])
        sys2 = TransferFunction([2., 3., 0.], [1., -3., 4., 0])

        sys3 = sys1.feedback(sys2)
        sys4 = sys1.feedback(sys2, 1)

        np.testing.assert_array_equal(sys3.num, [[[-1., 7., -16., 16., 0.]]])
        np.testing.assert_array_equal(sys3.den, [[[1., 0., -2., 2., 32., 0.]]])
        np.testing.assert_array_equal(sys4.num, [[[-1., 7., -16., 16., 0.]]])
        np.testing.assert_array_equal(sys4.den, [[[1., 0., 2., -8., 8., 0.]]])

    def testConvertToTransferFunction(self):
        """Test for correct state space to transfer function conversion."""

        A = [[1., -2.], [-3., 4.]]
        B = [[6., 5.], [4., 3.]]
        C = [[1., -2.], [3., -4.], [5., -6.]]
        D = [[1., 0.], [0., 1.], [1., 0.]]
        sys = StateSpace(A, B, C, D)

        tfsys = _convertToTransferFunction(sys)

        num = [[np.array([1., -7., 10.]), np.array([-1., 10.])],
               [np.array([2., -8.]), np.array([1., -2., -8.])],
               [np.array([1., 1., -30.]), np.array([7., -22.])]]
        den = [[np.array([1., -5., -2.]) for j in range(sys.inputs)]
            for i in range(sys.outputs)]

        for i in range(sys.outputs):
            for j in range(sys.inputs):
                np.testing.assert_array_almost_equal(tfsys.num[i][j], num[i][j])
                np.testing.assert_array_almost_equal(tfsys.den[i][j], den[i][j])

    def testMinreal(self):
        """Try the minreal function, and also test easy entry by creation
        of a Laplace variable s"""
        s = TransferFunction([1, 0], [1])
        h = (s+1)*(s+2.00000000001)/(s+2)/(s**2+s+1)
        hm = h.minreal()
        hr = (s+1)/(s**2+s+1)
        np.testing.assert_array_almost_equal(hm.num[0][0], hr.num[0][0])
        np.testing.assert_array_almost_equal(hm.den[0][0], hr.den[0][0])

    def testMinreal2(self):
        """This one gave a problem, due to poly([]) giving simply 1
        instead of numpy.array([1])"""
        s = TransferFunction([1, 0], [1])
        G = 6205/(s*(s**2 + 13*s + 1281))
        Heq = G.feedback(1)
        H1 = 1/(s+5)
        H2a = Heq/H1
        H2b = H2a.minreal()
        hr = 6205/(s**2+8*s+1241)
        np.testing.assert_array_almost_equal(H2b.num[0][0], hr.num[0][0])
        np.testing.assert_array_almost_equal(H2b.den[0][0], hr.den[0][0])

    def testMIMO(self):
        """Test conversion of a single input, two-output state-space
        system against the same TF"""
        s = TransferFunction([1, 0], [1])
        b0 = 0.2
        b1 = 0.1
        b2 = 0.5
        a0 = 2.3
        a1 = 6.3
        a2 = 3.6
        a3 = 1.0
        h = (b0 + b1*s + b2*s**2)/(a0 + a1*s + a2*s**2 + a3*s**3)
        H = TransferFunction([[h.num[0][0]], [(h*s).num[0][0]]],
                             [[h.den[0][0]], [h.den[0][0]]])
        sys = _convertToStateSpace(H)
        H2 = _convertToTransferFunction(sys)
        np.testing.assert_array_almost_equal(H.num[0][0], H2.num[0][0])
        np.testing.assert_array_almost_equal(H.den[0][0], H2.den[0][0])
        np.testing.assert_array_almost_equal(H.num[1][0], H2.num[1][0])
        np.testing.assert_array_almost_equal(H.den[1][0], H2.den[1][0])

    def testMatrixMult(self):
        """MIMO transfer functions should be multiplyable by constant
        matrices"""
        s = TransferFunction([1, 0], [1])
        b0 = 0.2
        b1 = 0.1
        b2 = 0.5
        a0 = 2.3
        a1 = 6.3
        a2 = 3.6
        a3 = 1.0
        h = (b0 + b1*s + b2*s**2)/(a0 + a1*s + a2*s**2 + a3*s**3)
        H = TransferFunction([[h.num[0][0]], [(h*s).num[0][0]]],
                             [[h.den[0][0]], [h.den[0][0]]])
        H1 = (np.matrix([[1.0, 0]])*H).minreal()
        H2 = (np.matrix([[0, 1.0]])*H).minreal()
        np.testing.assert_array_almost_equal(H.num[0][0], H1.num[0][0])
        np.testing.assert_array_almost_equal(H.den[0][0], H1.den[0][0])
        np.testing.assert_array_almost_equal(H.num[1][0], H2.num[0][0])
        np.testing.assert_array_almost_equal(H.den[1][0], H2.den[0][0])

def suite():
    return unittest.TestLoader().loadTestsFromTestCase(TestXferFcn)

if __name__ == "__main__":
    unittest.main()<|MERGE_RESOLUTION|>--- conflicted
+++ resolved
@@ -7,7 +7,8 @@
 import numpy as np
 from control.statesp import StateSpace, _convertToStateSpace
 from control.xferfcn import TransferFunction, _convertToTransferFunction
-from control.lti import isdtime
+# from control.lti import isdtime
+
 
 class TestXferFcn(unittest.TestCase):
     """These are tests for functionality and correct reporting of the transfer
@@ -94,17 +95,11 @@
 
     # Tests for TransferFunction.__neg__
 
-
     @unittest.skip("skipping, known issue with Python 3")
     def testNegScalar(self):
         """Negate a direct feedthrough system."""
-<<<<<<< HEAD
-
-        sys1 = TransferFunction(2., np.array([-3]))
-=======
-        
+
         sys1 = TransferFunction(2., np.array([-3.]))
->>>>>>> eb6f8c4c
         sys2 = - sys1
 
         np.testing.assert_array_equal(sys2.num, [[[-2.]]])
