#!/usr/bin/env python
#
# xferfcn_test.py - test TransferFunction class
# RMM, 30 Mar 2011 (based on TestXferFcn from v0.4a)

import unittest
import sys as pysys
import numpy as np
from control.statesp import StateSpace, _convertToStateSpace, rss
from control.xferfcn import TransferFunction, _convert_to_transfer_function, \
    ss2tf
from control.lti import evalfr
from control.exception import slycot_check
from control.lti import isctime, isdtime
from control.dtime import sample_system


class TestXferFcn(unittest.TestCase):
    """These are tests for functionality and correct reporting of the transfer
    function class.  Throughout these tests, we will give different input
    formats to the xTranferFunction constructor, to try to break it.  These
    tests have been verified in MATLAB."""

    # Tests for raising exceptions.

    def test_constructor_bad_input_type(self):
        """Give the constructor invalid input types."""

        # MIMO requires lists of lists of vectors (not lists of vectors)
        self.assertRaises(
            TypeError,
            TransferFunction, [[0., 1.], [2., 3.]], [[5., 2.], [3., 0.]])
        TransferFunction([[ [0., 1.], [2., 3.] ]], [[ [5., 2.], [3., 0.] ]])

        # Single argument of the wrong type
        self.assertRaises(TypeError, TransferFunction, [1])

        # Too many arguments
        self.assertRaises(ValueError, TransferFunction, 1, 2, 3, 4)

        # Different numbers of elements in numerator rows
        self.assertRaises(
            ValueError,
            TransferFunction, [ [[0, 1], [2, 3]],
                                [[4, 5]] ],
                              [ [[6, 7], [4, 5]],
                                [[2, 3], [0, 1]] ])
        self.assertRaises(
            ValueError,
            TransferFunction, [ [[0, 1], [2, 3]],
                                [[4, 5], [6, 7]] ],
                              [ [[6, 7], [4, 5]],
                                [[2, 3]] ])
        TransferFunction(       # This version is OK
            [ [[0, 1], [2, 3]], [[4, 5], [6, 7]] ],
            [ [[6, 7], [4, 5]], [[2, 3], [0, 1]] ])

    def test_constructor_inconsistent_dimension(self):
        """Give constructor numerators, denominators of different sizes."""

        self.assertRaises(ValueError, TransferFunction,
            [[[1.]]], [[[1.], [2., 3.]]])
        self.assertRaises(ValueError, TransferFunction,
            [[[1.]]], [[[1.]], [[2., 3.]]])
        self.assertRaises(ValueError, TransferFunction,
            [[[1.]]], [[[1.], [1., 2.]], [[5., 2.], [2., 3.]]])

    def test_constructor_inconsistent_columns(self):
        """Give the constructor inputs that do not have the same number of
        columns in each row."""

        self.assertRaises(ValueError, TransferFunction,
                          1., [[[1.]], [[2.], [3.]]])
        self.assertRaises(ValueError, TransferFunction,
                          [[[1.]], [[2.], [3.]]], 1.)

    def test_constructor_zero_denominator(self):
        """Give the constructor a transfer function with a zero denominator."""

        self.assertRaises(ValueError, TransferFunction, 1., 0.)
        self.assertRaises(ValueError, TransferFunction,
                          [[[1.], [2., 3.]], [[-1., 4.], [3., 2.]]],
                          [[[1., 0.], [0.]], [[0., 0.], [2.]]])

    def test_add_inconsistent_dimension(self):
        """Add two transfer function matrices of different sizes."""

        sys1 = TransferFunction([[[1., 2.]]], [[[4., 5.]]])
        sys2 = TransferFunction([[[4., 3.]], [[1., 2.]]],
                                [[[1., 6.]], [[2., 4.]]])
        self.assertRaises(ValueError, sys1.__add__, sys2)
        self.assertRaises(ValueError, sys1.__sub__, sys2)
        self.assertRaises(ValueError, sys1.__radd__, sys2)
        self.assertRaises(ValueError, sys1.__rsub__, sys2)

    def test_mul_inconsistent_dimension(self):
        """Multiply two transfer function matrices of incompatible sizes."""

        sys1 = TransferFunction([[[1., 2.], [4., 5.]], [[2., 5.], [4., 3.]]],
                                [[[6., 2.], [4., 1.]], [[6., 7.], [2., 4.]]])
        sys2 = TransferFunction([[[1.]], [[2.]], [[3.]]],
                                [[[4.]], [[5.]], [[6.]]])
        self.assertRaises(ValueError, sys1.__mul__, sys2)
        self.assertRaises(ValueError, sys2.__mul__, sys1)
        self.assertRaises(ValueError, sys1.__rmul__, sys2)
        self.assertRaises(ValueError, sys2.__rmul__, sys1)

    # Tests for TransferFunction._truncatecoeff

    def test_truncate_coefficients_non_null_numerator(self):
        """Remove extraneous zeros in polynomial representations."""

        sys1 = TransferFunction([0., 0., 1., 2.], [[[0., 0., 0., 3., 2., 1.]]])

        np.testing.assert_array_equal(sys1.num, [[[1., 2.]]])
        np.testing.assert_array_equal(sys1.den, [[[3., 2., 1.]]])

    def test_truncate_coefficients_null_numerator(self):
        """Remove extraneous zeros in polynomial representations."""

        sys1 = TransferFunction([0., 0., 0.], 1.)

        np.testing.assert_array_equal(sys1.num, [[[0.]]])
        np.testing.assert_array_equal(sys1.den, [[[1.]]])

    # Tests for TransferFunction.__neg__

    def test_reverse_sign_scalar(self):
        """Negate a direct feedthrough system."""

        sys1 = TransferFunction(2., np.array([-3.]))
        sys2 = - sys1

        np.testing.assert_array_equal(sys2.num, [[[-2.]]])
        np.testing.assert_array_equal(sys2.den, [[[-3.]]])

    def test_reverse_sign_siso(self):
        """Negate a SISO system."""

        sys1 = TransferFunction([1., 3., 5], [1., 6., 2., -1.])
        sys2 = - sys1

        np.testing.assert_array_equal(sys2.num, [[[-1., -3., -5.]]])
        np.testing.assert_array_equal(sys2.den, [[[1., 6., 2., -1.]]])

    @unittest.skipIf(not slycot_check(), "slycot not installed")
    def test_reverse_sign_mimo(self):
        """Negate a MIMO system."""

        num1 = [[[1., 2.], [0., 3.], [2., -1.]],
                [[1.], [4., 0.], [1., -4., 3.]]]
        num3 = [[[-1., -2.], [0., -3.], [-2., 1.]],
                [[-1.], [-4., 0.], [-1., 4., -3.]]]
        den1 = [[[-3., 2., 4.], [1., 0., 0.], [2., -1.]],
                [[3., 0., .0], [2., -1., -1.], [1.]]]

        sys1 = TransferFunction(num1, den1)
        sys2 = - sys1
        sys3 = TransferFunction(num3, den1)

        for i in range(sys3.outputs):
            for j in range(sys3.inputs):
                np.testing.assert_array_equal(sys2.num[i][j], sys3.num[i][j])
                np.testing.assert_array_equal(sys2.den[i][j], sys3.den[i][j])

    # Tests for TransferFunction.__add__

    def test_add_scalar(self):
        """Add two direct feedthrough systems."""

        sys1 = TransferFunction(1., [[[1.]]])
        sys2 = TransferFunction(np.array([2.]), [1.])
        sys3 = sys1 + sys2

        np.testing.assert_array_equal(sys3.num, 3.)
        np.testing.assert_array_equal(sys3.den, 1.)

    def test_add_siso(self):
        """Add two SISO systems."""

        sys1 = TransferFunction([1., 3., 5], [1., 6., 2., -1])
        sys2 = TransferFunction([[np.array([-1., 3.])]], [[[1., 0., -1.]]])
        sys3 = sys1 + sys2

        # If sys3.num is [[[0., 20., 4., -8.]]], then this is wrong!
        np.testing.assert_array_equal(sys3.num, [[[20., 4., -8]]])
        np.testing.assert_array_equal(sys3.den, [[[1., 6., 1., -7., -2., 1.]]])

    @unittest.skipIf(not slycot_check(), "slycot not installed")
    def test_add_mimo(self):
        """Add two MIMO systems."""

        num1 = [[[1., 2.], [0., 3.], [2., -1.]],
                [[1.], [4., 0.], [1., -4., 3.]]]
        den1 = [[[-3., 2., 4.], [1., 0., 0.], [2., -1.]],
                [[3., 0., .0], [2., -1., -1.], [1.]]]
        num2 = [[[0., 0., -1], [2.], [-1., -1.]],
                [[1., 2.], [-1., -2.], [4.]]]
        den2 = [[[-1.], [1., 2., 3.], [-1., -1.]],
                [[-4., -3., 2.], [0., 1.], [1., 0.]]]
        num3 = [[[3., -3., -6], [5., 6., 9.], [-4., -2., 2]],
                [[3., 2., -3., 2], [-2., -3., 7., 2.], [1., -4., 3., 4]]]
        den3 = [[[3., -2., -4.], [1., 2., 3., 0., 0.], [-2., -1., 1.]],
                [[-12., -9., 6., 0., 0.], [2., -1., -1.], [1., 0.]]]

        sys1 = TransferFunction(num1, den1)
        sys2 = TransferFunction(num2, den2)
        sys3 = sys1 + sys2

        for i in range(sys3.outputs):
            for j in range(sys3.inputs):
                np.testing.assert_array_equal(sys3.num[i][j], num3[i][j])
                np.testing.assert_array_equal(sys3.den[i][j], den3[i][j])

    # Tests for TransferFunction.__sub__

    def test_subtract_scalar(self):
        """Subtract two direct feedthrough systems."""

        sys1 = TransferFunction(1., [[[1.]]])
        sys2 = TransferFunction(np.array([2.]), [1.])
        sys3 = sys1 - sys2

        np.testing.assert_array_equal(sys3.num, -1.)
        np.testing.assert_array_equal(sys3.den, 1.)

    def test_subtract_siso(self):
        """Subtract two SISO systems."""

        sys1 = TransferFunction([1., 3., 5], [1., 6., 2., -1])
        sys2 = TransferFunction([[np.array([-1., 3.])]], [[[1., 0., -1.]]])
        sys3 = sys1 - sys2
        sys4 = sys2 - sys1

        np.testing.assert_array_equal(sys3.num, [[[2., 6., -12., -10., -2.]]])
        np.testing.assert_array_equal(sys3.den, [[[1., 6., 1., -7., -2., 1.]]])
        np.testing.assert_array_equal(sys4.num, [[[-2., -6., 12., 10., 2.]]])
        np.testing.assert_array_equal(sys4.den, [[[1., 6., 1., -7., -2., 1.]]])

    @unittest.skipIf(not slycot_check(), "slycot not installed")
    def test_subtract_mimo(self):
        """Subtract two MIMO systems."""

        num1 = [[[1., 2.], [0., 3.], [2., -1.]],
                [[1.], [4., 0.], [1., -4., 3.]]]
        den1 = [[[-3., 2., 4.], [1., 0., 0.], [2., -1.]],
                [[3., 0., .0], [2., -1., -1.], [1.]]]
        num2 = [[[0., 0., -1], [2.], [-1., -1.]],
                [[1., 2.], [-1., -2.], [4.]]]
        den2 = [[[-1.], [1., 2., 3.], [-1., -1.]],
                [[-4., -3., 2.], [0., 1.], [1., 0.]]]
        num3 = [[[-3., 1., 2.], [1., 6., 9.], [0.]],
                [[-3., -10., -3., 2], [2., 3., 1., -2], [1., -4., 3., -4]]]
        den3 = [[[3., -2., -4], [1., 2., 3., 0., 0.], [1]],
                [[-12., -9., 6., 0., 0.], [2., -1., -1], [1., 0.]]]

        sys1 = TransferFunction(num1, den1)
        sys2 = TransferFunction(num2, den2)
        sys3 = sys1 - sys2

        for i in range(sys3.outputs):
            for j in range(sys3.inputs):
                np.testing.assert_array_equal(sys3.num[i][j], num3[i][j])
                np.testing.assert_array_equal(sys3.den[i][j], den3[i][j])

    # Tests for TransferFunction.__mul__

    def test_multiply_scalar(self):
        """Multiply two direct feedthrough systems."""

        sys1 = TransferFunction(2., [1.])
        sys2 = TransferFunction(1., 4.)
        sys3 = sys1 * sys2
        sys4 = sys1 * sys2

        np.testing.assert_array_equal(sys3.num, [[[2.]]])
        np.testing.assert_array_equal(sys3.den, [[[4.]]])
        np.testing.assert_array_equal(sys3.num, sys4.num)
        np.testing.assert_array_equal(sys3.den, sys4.den)

    def test_multiply_siso(self):
        """Multiply two SISO systems."""

        sys1 = TransferFunction([1., 3., 5], [1., 6., 2., -1])
        sys2 = TransferFunction([[[-1., 3.]]], [[[1., 0., -1.]]])
        sys3 = sys1 * sys2
        sys4 = sys2 * sys1

        np.testing.assert_array_equal(sys3.num, [[[-1., 0., 4., 15.]]])
        np.testing.assert_array_equal(sys3.den, [[[1., 6., 1., -7., -2., 1.]]])
        np.testing.assert_array_equal(sys3.num, sys4.num)
        np.testing.assert_array_equal(sys3.den, sys4.den)

    @unittest.skipIf(not slycot_check(), "slycot not installed")
    def test_multiply_mimo(self):
        """Multiply two MIMO systems."""

        num1 = [[[1., 2.], [0., 3.], [2., -1.]],
                [[1.], [4., 0.], [1., -4., 3.]]]
        den1 = [[[-3., 2., 4.], [1., 0., 0.], [2., -1.]],
                [[3., 0., .0], [2., -1., -1.], [1.]]]
        num2 = [[[0., 1., 2.]],
                [[1., -5.]],
                [[-2., 1., 4.]]]
        den2 = [[[1., 0., 0., 0.]],
                [[-2., 1., 3.]],
                [[4., -1., -1., 0.]]]
        num3 = [[[-24., 52., -14., 245., -490., -115., 467., -95., -56., 12.,
                  0., 0., 0.]],
                [[24., -132., 138., 345., -768., -106., 510., 41., -79., -69.,
                 -23., 17., 6., 0.]]]
        den3 = [[[48., -92., -84., 183., 44., -97., -2., 12., 0., 0., 0., 0.,
                  0., 0.]],
                [[-48., 60., 84., -81., -45., 21., 9., 0., 0., 0., 0., 0., 0.]]]

        sys1 = TransferFunction(num1, den1)
        sys2 = TransferFunction(num2, den2)
        sys3 = sys1 * sys2

        for i in range(sys3.outputs):
            for j in range(sys3.inputs):
                np.testing.assert_array_equal(sys3.num[i][j], num3[i][j])
                np.testing.assert_array_equal(sys3.den[i][j], den3[i][j])

    # Tests for TransferFunction.__div__

    def test_divide_scalar(self):
        """Divide two direct feedthrough systems."""

        sys1 = TransferFunction(np.array([3.]), -4.)
        sys2 = TransferFunction(5., 2.)
        sys3 = sys1 / sys2

        np.testing.assert_array_equal(sys3.num, [[[6.]]])
        np.testing.assert_array_equal(sys3.den, [[[-20.]]])

    def test_divide_siso(self):
        """Divide two SISO systems."""

        sys1 = TransferFunction([1., 3., 5], [1., 6., 2., -1])
        sys2 = TransferFunction([[[-1., 3.]]], [[[1., 0., -1.]]])
        sys3 = sys1 / sys2
        sys4 = sys2 / sys1

        np.testing.assert_array_equal(sys3.num, [[[1., 3., 4., -3., -5.]]])
        np.testing.assert_array_equal(sys3.den, [[[-1., -3., 16., 7., -3.]]])
        np.testing.assert_array_equal(sys4.num, sys3.den)
        np.testing.assert_array_equal(sys4.den, sys3.num)

    def test_div(self):
        # Make sure that sampling times work correctly
        sys1 = TransferFunction([1., 3., 5], [1., 6., 2., -1])
        sys2 = TransferFunction([[[-1., 3.]]], [[[1., 0., -1.]]], True)
        sys3 = sys1 / sys2
        self.assertEqual(sys3.dt, True)

        sys2 = TransferFunction([[[-1., 3.]]], [[[1., 0., -1.]]], 0.5)
        sys3 = sys1 / sys2
        self.assertEqual(sys3.dt, 0.5)

        sys1 = TransferFunction([1., 3., 5], [1., 6., 2., -1], 0.1)
        self.assertRaises(ValueError, TransferFunction.__truediv__, sys1, sys2)

        sys1 = sample_system(rss(4, 1, 1), 0.5)
        sys3 = TransferFunction.__rtruediv__(sys2, sys1)
        self.assertEqual(sys3.dt, 0.5)

    def test_pow(self):
        sys1 = TransferFunction([1., 3., 5], [1., 6., 2., -1])
        self.assertRaises(ValueError, TransferFunction.__pow__, sys1, 0.5)

    def test_slice(self):
        sys = TransferFunction(
            [ [   [1],    [2],    [3]], [   [3],    [4],    [5]] ],
            [ [[1, 2], [1, 3], [1, 4]], [[1, 4], [1, 5], [1, 6]] ])
        sys1 = sys[1:, 1:]
        self.assertEqual((sys1.inputs, sys1.outputs), (2, 1))

        sys2 = sys[:2, :2]
        self.assertEqual((sys2.inputs, sys2.outputs), (2, 2))

        sys = TransferFunction(
            [ [   [1],    [2],    [3]], [   [3],    [4],    [5]] ],
            [ [[1, 2], [1, 3], [1, 4]], [[1, 4], [1, 5], [1, 6]] ], 0.5)
        sys1 = sys[1:, 1:]
        self.assertEqual((sys1.inputs, sys1.outputs), (2, 1))
        self.assertEqual(sys1.dt, 0.5)

    def test_evalfr_siso(self):
        """Evaluate the frequency response of a SISO system at one frequency."""

        sys = TransferFunction([1., 3., 5], [1., 6., 2., -1])

        np.testing.assert_array_almost_equal(evalfr(sys, 1j),
                                             np.array([[-0.5 - 0.5j]]))
        np.testing.assert_array_almost_equal(
            evalfr(sys, 32j),
            np.array([[0.00281959302585077 - 0.030628473607392j]]))

        # Test call version as well
        np.testing.assert_almost_equal(sys(1.j), -0.5 - 0.5j)
        np.testing.assert_almost_equal(
            sys(32.j), 0.00281959302585077 - 0.030628473607392j)

        # Test internal version (with real argument)
        np.testing.assert_array_almost_equal(
            sys._evalfr(1.), np.array([[-0.5 - 0.5j]]))
        np.testing.assert_array_almost_equal(
            sys._evalfr(32.),
            np.array([[0.00281959302585077 - 0.030628473607392j]]))

    # This test only works in Python 3 due to a conflict with the same
    # warning type in other test modules (frd_test.py).  See
    # https://bugs.python.org/issue4180 for more details
    @unittest.skipIf(pysys.version_info < (3, 0), "test requires Python 3+")
    def test_evalfr_deprecated(self):
        sys = TransferFunction([1., 3., 5], [1., 6., 2., -1])

        # Deprecated version of the call (should generate warning)
        import warnings
        with warnings.catch_warnings():
            # Make warnings generate an exception
            warnings.simplefilter('error')

            # Make sure that we get a pending deprecation warning
            self.assertRaises(PendingDeprecationWarning, sys.evalfr, 1.)

    @unittest.skipIf(pysys.version_info < (3, 0), "test requires Python 3+")
    def test_evalfr_dtime(self):
        sys = TransferFunction([1., 3., 5], [1., 6., 2., -1], 0.1)
        np.testing.assert_array_almost_equal(sys(1j), -0.5 - 0.5j)

    @unittest.skipIf(not slycot_check(), "slycot not installed")
    def test_evalfr_mimo(self):
        """Evaluate the frequency response of a MIMO system at one frequency."""

        num = [[[1., 2.], [0., 3.], [2., -1.]],
               [[1.], [4., 0.], [1., -4., 3.]]]
        den = [[[-3., 2., 4.], [1., 0., 0.], [2., -1.]],
               [[3., 0., .0], [2., -1., -1.], [1.]]]
        sys = TransferFunction(num, den)
        resp = [[0.147058823529412 + 0.0882352941176471j, -0.75, 1.],
                [-0.083333333333333, -0.188235294117647 - 0.847058823529412j,
                 -1. - 8.j]]

        np.testing.assert_array_almost_equal(sys._evalfr(2.), resp)

        # Test call version as well
        np.testing.assert_array_almost_equal(sys(2.j), resp)

    def test_freqresp_siso(self):
        """Evaluate the magnitude and phase of a SISO system at
        multiple frequencies."""

        sys = TransferFunction([1., 3., 5], [1., 6., 2., -1])

        truemag = [[[4.63507337473906, 0.707106781186548, 0.0866592803995351]]]
        truephase = [[[-2.89596891081488, -2.35619449019234,
                       -1.32655885133871]]]
        trueomega = [0.1, 1., 10.]

        mag, phase, omega = sys.freqresp(trueomega)

        np.testing.assert_array_almost_equal(mag, truemag)
        np.testing.assert_array_almost_equal(phase, truephase)
        np.testing.assert_array_almost_equal(omega, trueomega)

    @unittest.skipIf(not slycot_check(), "slycot not installed")
    def test_freqresp_mimo(self):
        """Evaluate the magnitude and phase of a MIMO system at
        multiple frequencies."""

        num = [[[1., 2.], [0., 3.], [2., -1.]],
               [[1.], [4., 0.], [1., -4., 3.]]]
        den = [[[-3., 2., 4.], [1., 0., 0.], [2., -1.]],
               [[3., 0., .0], [2., -1., -1.], [1.]]]
        sys = TransferFunction(num, den)

        true_omega = [0.1, 1., 10.]
        true_mag = [[[0.49628709, 0.30714755, 0.03347381],
                    [300., 3., 0.03], [1., 1., 1.]],
                    [[33.333333, 0.33333333, 0.00333333],
                     [0.39028569, 1.26491106, 0.19875914],
                    [3.01663720, 4.47213595, 104.92378186]]]
        true_phase = [[[3.7128711e-4, 0.18534794,
                        1.30770596], [-np.pi, -np.pi, -np.pi],
                       [0., 0., 0.]],
                      [[-np.pi, -np.pi, -np.pi],
                       [-1.66852323, -1.89254688, -1.62050658],
                       [-0.13298964, -1.10714871, -2.75046720]]]

        mag, phase, omega = sys.freqresp(true_omega)

        np.testing.assert_array_almost_equal(mag, true_mag)
        np.testing.assert_array_almost_equal(phase, true_phase)
        np.testing.assert_array_equal(omega, true_omega)

    # Tests for TransferFunction.pole and TransferFunction.zero.

<<<<<<< HEAD
=======
    def test_common_den(self):
        """ Test the helper function to compute common denomitators."""

        # _common_den() computes the common denominator per input/column.
        # The testing columns are:
        # 0: no common poles
        # 1: regular common poles
        # 2: poles with multiplicity,
        # 3: complex poles
        # 4: complex poles below threshold

        eps = np.finfo(float).eps
        tol_imag = np.sqrt(eps*5*2*2)*0.9

        numin = [[[1.], [1.], [1.], [1.], [1.]],
                 [[1.], [1.], [1.], [1.], [1.]]]
        denin = [[[1., 3., 2.],          # 0: poles: [-1, -2]
                  [1., 6., 11., 6.],     # 1: poles: [-1, -2, -3]
                  [1., 6., 11., 6.],     # 2: poles: [-1, -2, -3]
                  [1., 6., 11., 6.],     # 3: poles: [-1, -2, -3]
                  [1., 6., 11., 6.]],    # 4: poles: [-1, -2, -3],
                 [[1., 12., 47., 60.],   # 0: poles: [-3, -4, -5]
                  [1., 9., 26., 24.],    # 1: poles: [-2, -3, -4]
                  [1., 7., 16., 12.],    # 2: poles: [-2, -2, -3]
                  [1., 7., 17., 15.],    # 3: poles: [-2+1J, -2-1J, -3],
                  np.poly([-2 + tol_imag * 1J, -2 - tol_imag * 1J, -3])]]
        numref = np.array([
                [[0.,  0.,  1., 12., 47., 60.],
                 [0.,  0.,  0.,  1.,  4.,  0.],
                 [0.,  0.,  0.,  1.,  2.,  0.],
                 [0.,  0.,  0.,  1.,  4.,  5.],
                 [0.,  0.,  0.,  1.,  2.,  0.]],
                [[0.,  0.,  0.,  1.,  3.,  2.],
                 [0.,  0.,  0.,  1.,  1.,  0.],
                 [0.,  0.,  0.,  1.,  1.,  0.],
                 [0.,  0.,  0.,  1.,  3.,  2.],
                 [0.,  0.,  0.,  1.,  1.,  0.]]])
        denref = np.array(
                [[1., 15., 85., 225., 274., 120.],
                 [1., 10., 35., 50., 24.,  0.],
                 [1.,  8., 23., 28., 12.,  0.],
                 [1., 10., 40., 80., 79., 30.],
                 [1.,  8., 23., 28., 12.,  0.]])
        sys = TransferFunction(numin, denin)
        num, den, denorder = sys._common_den()
        np.testing.assert_array_almost_equal(num[:2, :, :], numref)
        np.testing.assert_array_almost_equal(num[2:, :, :],
                                             np.zeros((3, 5, 6)))
        np.testing.assert_array_almost_equal(den, denref)

>>>>>>> 47851451
    @unittest.skipIf(not slycot_check(), "slycot not installed")
    def test_pole_mimo(self):
        """Test for correct MIMO poles."""

        sys = TransferFunction(
            [[[1.], [1.]], [[1.], [1.]]],
            [[[1., 2.], [1., 3.]], [[1., 4., 4.], [1., 9., 14.]]])
        p = sys.pole()

        np.testing.assert_array_almost_equal(p, [-2., -2., -7., -3., -2.])

    def test_double_cancelling_poles_siso(self):

        H = TransferFunction([1, 1], [1, 2, 1])
        p = H.pole()
        np.testing.assert_array_almost_equal(p, [-1, -1])

    # Tests for TransferFunction.feedback
    def test_feedback_siso(self):
        """Test for correct SISO transfer function feedback."""

        sys1 = TransferFunction([-1., 4.], [1., 3., 5.])
        sys2 = TransferFunction([2., 3., 0.], [1., -3., 4., 0])

        sys3 = sys1.feedback(sys2)
        sys4 = sys1.feedback(sys2, 1)

        np.testing.assert_array_equal(sys3.num, [[[-1., 7., -16., 16., 0.]]])
        np.testing.assert_array_equal(sys3.den, [[[1., 0., -2., 2., 32., 0.]]])
        np.testing.assert_array_equal(sys4.num, [[[-1., 7., -16., 16., 0.]]])
        np.testing.assert_array_equal(sys4.den, [[[1., 0., 2., -8., 8., 0.]]])

    @unittest.skipIf(not slycot_check(), "slycot not installed")
    def test_convert_to_transfer_function(self):
        """Test for correct state space to transfer function conversion."""

        A = [[1., -2.], [-3., 4.]]
        B = [[6., 5.], [4., 3.]]
        C = [[1., -2.], [3., -4.], [5., -6.]]
        D = [[1., 0.], [0., 1.], [1., 0.]]
        sys = StateSpace(A, B, C, D)

        tfsys = _convert_to_transfer_function(sys)

        num = [[np.array([1., -7., 10.]), np.array([-1., 10.])],
               [np.array([2., -8.]), np.array([1., -2., -8.])],
               [np.array([1., 1., -30.]), np.array([7., -22.])]]
        den = [[np.array([1., -5., -2.]) for _ in range(sys.inputs)]
               for _ in range(sys.outputs)]

        for i in range(sys.outputs):
            for j in range(sys.inputs):
                np.testing.assert_array_almost_equal(tfsys.num[i][j], num[i][j])
                np.testing.assert_array_almost_equal(tfsys.den[i][j], den[i][j])

    def test_minreal(self):
        """Try the minreal function, and also test easy entry by creation
        of a Laplace variable s"""
        s = TransferFunction([1, 0], [1])
        h = (s + 1) * (s + 2.00000000001) / (s + 2) / (s**2 + s + 1)
        hm = h.minreal()
        hr = (s + 1) / (s**2 + s + 1)
        np.testing.assert_array_almost_equal(hm.num[0][0], hr.num[0][0])
        np.testing.assert_array_almost_equal(hm.den[0][0], hr.den[0][0])
        np.testing.assert_equal(hm.dt, hr.dt)

    def test_minreal_2(self):
        """This one gave a problem, due to poly([]) giving simply 1
        instead of numpy.array([1])"""
        s = TransferFunction([1, 0], [1])
        G = 6205/(s*(s**2 + 13*s + 1281))
        Heq = G.feedback(1)
        H1 = 1/(s+5)
        H2a = Heq/H1
        H2b = H2a.minreal()
        hr = 6205/(s**2+8*s+1241)
        np.testing.assert_array_almost_equal(H2b.num[0][0], hr.num[0][0])
        np.testing.assert_array_almost_equal(H2b.den[0][0], hr.den[0][0])
        np.testing.assert_equal(H2b.dt, hr.dt)

    def test_minreal_3(self):
        """Regression test for minreal of tf([1,1],[1,1])"""
        g = TransferFunction([1,1],[1,1]).minreal()
        np.testing.assert_array_almost_equal(1.0, g.num[0][0])
        np.testing.assert_array_almost_equal(1.0, g.den[0][0])
        np.testing.assert_equal(None, g.dt)

    def test_minreal_4(self):
        """Check minreal on discrete TFs."""
        T = 0.01
        z = TransferFunction([1, 0], [1], T)
        h = (z - 1.00000000001) * (z + 1.0000000001) / (z**2 - 1)
        hm = h.minreal()
        hr = TransferFunction([1], [1], T)
        np.testing.assert_array_almost_equal(hm.num[0][0], hr.num[0][0])
        np.testing.assert_equal(hr.dt, hm.dt)

    @unittest.skipIf(not slycot_check(), "slycot not installed")
    def test_state_space_conversion_mimo(self):
        """Test conversion of a single input, two-output state-space
        system against the same TF"""
        s = TransferFunction([1, 0], [1])
        b0 = 0.2
        b1 = 0.1
        b2 = 0.5
        a0 = 2.3
        a1 = 6.3
        a2 = 3.6
        a3 = 1.0
        h = (b0 + b1*s + b2*s**2)/(a0 + a1*s + a2*s**2 + a3*s**3)
        H = TransferFunction([[h.num[0][0]], [(h*s).num[0][0]]],
                             [[h.den[0][0]], [h.den[0][0]]])
        sys = _convertToStateSpace(H)
        H2 = _convert_to_transfer_function(sys)
        np.testing.assert_array_almost_equal(H.num[0][0], H2.num[0][0])
        np.testing.assert_array_almost_equal(H.den[0][0], H2.den[0][0])
        np.testing.assert_array_almost_equal(H.num[1][0], H2.num[1][0])
        np.testing.assert_array_almost_equal(H.den[1][0], H2.den[1][0])

    @unittest.skipIf(not slycot_check(), "slycot not installed")
    def test_indexing(self):
        tm = ss2tf(rss(5, 3, 3))

        # scalar indexing
        sys01 = tm[0, 1]
        np.testing.assert_array_almost_equal(sys01.num[0][0], tm.num[0][1])
        np.testing.assert_array_almost_equal(sys01.den[0][0], tm.den[0][1])

        # slice indexing
        sys = tm[:2, 1:3]
        np.testing.assert_array_almost_equal(sys.num[0][0], tm.num[0][1])
        np.testing.assert_array_almost_equal(sys.den[0][0], tm.den[0][1])
        np.testing.assert_array_almost_equal(sys.num[0][1], tm.num[0][2])
        np.testing.assert_array_almost_equal(sys.den[0][1], tm.den[0][2])
        np.testing.assert_array_almost_equal(sys.num[1][0], tm.num[1][1])
        np.testing.assert_array_almost_equal(sys.den[1][0], tm.den[1][1])
        np.testing.assert_array_almost_equal(sys.num[1][1], tm.num[1][2])
        np.testing.assert_array_almost_equal(sys.den[1][1], tm.den[1][2])

    def test_matrix_multiply(self):
        """MIMO transfer functions should be multiplyable by constant
        matrices"""
        s = TransferFunction([1, 0], [1])
        b0 = 0.2
        b1 = 0.1
        b2 = 0.5
        a0 = 2.3
        a1 = 6.3
        a2 = 3.6
        a3 = 1.0
        h = (b0 + b1*s + b2*s**2)/(a0 + a1*s + a2*s**2 + a3*s**3)
        H = TransferFunction([[h.num[0][0]], [(h*s).num[0][0]]],
                             [[h.den[0][0]], [h.den[0][0]]])
        H1 = (np.matrix([[1.0, 0]])*H).minreal()
        H2 = (np.matrix([[0, 1.0]])*H).minreal()
        np.testing.assert_array_almost_equal(H.num[0][0], H1.num[0][0])
        np.testing.assert_array_almost_equal(H.den[0][0], H1.den[0][0])
        np.testing.assert_array_almost_equal(H.num[1][0], H2.num[0][0])
        np.testing.assert_array_almost_equal(H.den[1][0], H2.den[0][0])

    def test_dcgain_cont(self):
        """Test DC gain for continuous-time transfer functions"""
        sys = TransferFunction(6, 3)
        np.testing.assert_equal(sys.dcgain(), 2)

        sys2 = TransferFunction(6, [1, 3])
        np.testing.assert_equal(sys2.dcgain(), 2)

        sys3 = TransferFunction(6, [1, 0])
        np.testing.assert_equal(sys3.dcgain(), np.inf)

        num = [[[15], [21], [33]], [[10], [14], [22]]]
        den = [[[1, 3], [2, 3], [3, 3]], [[1, 5], [2, 7], [3, 11]]]
        sys4 = TransferFunction(num, den)
        expected = [[5, 7, 11], [2, 2, 2]]
        np.testing.assert_array_equal(sys4.dcgain(), expected)

    def test_dcgain_discr(self):
        """Test DC gain for discrete-time transfer functions"""
        # static gain
        sys = TransferFunction(6, 3, True)
        np.testing.assert_equal(sys.dcgain(), 2)

        # averaging filter
        sys = TransferFunction(0.5, [1, -0.5], True)
        np.testing.assert_almost_equal(sys.dcgain(), 1)

        # differencer
        sys = TransferFunction(1, [1, -1], True)
        np.testing.assert_equal(sys.dcgain(), np.inf)

        # summer
        # causes a RuntimeWarning due to the divide by zero
        sys = TransferFunction([1, -1], [1], True)
        np.testing.assert_equal(sys.dcgain(), 0)

    def test_ss2tf(self):
        A = np.array([[-4, -1], [-1, -4]])
        B = np.array([[1], [3]])
        C = np.array([[3, 1]])
        D = 0
        sys = ss2tf(A, B, C, D)
        true_sys = TransferFunction([6., 14.], [1., 8., 15.])
        np.testing.assert_almost_equal(sys.num, true_sys.num)
        np.testing.assert_almost_equal(sys.den, true_sys.den)

    def test_class_constants(self):
        # Make sure that the 's' variable is defined properly
        s = TransferFunction.s
        G = (s + 1)/(s**2 + 2*s + 1)
        np.testing.assert_array_almost_equal(G.num, [[[1, 1]]])
        np.testing.assert_array_almost_equal(G.den, [[[1, 2, 1]]])
        self.assertTrue(isctime(G, strict=True))

        # Make sure that the 'z' variable is defined properly
        z = TransferFunction.z
        G = (z + 1)/(z**2 + 2*z + 1)
        np.testing.assert_array_almost_equal(G.num, [[[1, 1]]])
        np.testing.assert_array_almost_equal(G.den, [[[1, 2, 1]]])
        self.assertTrue(isdtime(G, strict=True))

    def test_printing(self):
        # SISO, continuous time
        sys = ss2tf(rss(4, 1, 1))
        self.assertTrue(isinstance(str(sys), str))
        self.assertTrue(isinstance(sys._repr_latex_(), str))

        # SISO, discrete time
        sys = sample_system(sys, 1)
        self.assertTrue(isinstance(str(sys), str))
        self.assertTrue(isinstance(sys._repr_latex_(), str))

    @unittest.skipIf(not slycot_check(), "slycot not installed")
    def test_printing_mimo(self):
        # MIMO, continuous time
        sys = ss2tf(rss(4, 2, 3))
        self.assertTrue(isinstance(str(sys), str))
        self.assertTrue(isinstance(sys._repr_latex_(), str))

    @unittest.skipIf(not slycot_check(), "slycot not installed")
    def test_size_mismatch(self):
        sys1 = ss2tf(rss(2, 2, 2))

        # Different number of inputs
        sys2 = ss2tf(rss(3, 1, 2))
        self.assertRaises(ValueError, TransferFunction.__add__, sys1, sys2)

        # Different number of outputs
        sys2 = ss2tf(rss(3, 2, 1))
        self.assertRaises(ValueError, TransferFunction.__add__, sys1, sys2)

        # Inputs and outputs don't match
        self.assertRaises(ValueError, TransferFunction.__mul__, sys2, sys1)

        # Feedback mismatch (MIMO not implemented)
        self.assertRaises(NotImplementedError,
                          TransferFunction.feedback, sys2, sys1)

    def test_latex_repr(self):
        """ Test latex printout for TransferFunction """
        Hc = TransferFunction([1e-5, 2e5, 3e-4],
                              [1.2e34, 2.3e-4, 2.3e-45])
        Hd = TransferFunction([1e-5, 2e5, 3e-4],
                              [1.2e34, 2.3e-4, 2.3e-45],
                              .1)
        # TODO: make the multiplication sign configurable
        expmul = r'\times'
        for var, H, suffix in zip(['s', 'z'],
                                  [Hc, Hd],
                                  ['', r'\quad dt = 0.1']):
            ref = (r'$$\frac{'
                   r'1 ' + expmul + ' 10^{-5} ' + var + '^2 '
                   r'+ 2 ' + expmul + ' 10^{5} ' + var + ' + 0.0003'
                   r'}{'
                   r'1.2 ' + expmul + ' 10^{34} ' + var + '^2 '
                   r'+ 0.00023 ' + var + ' '
                   r'+ 2.3 ' + expmul + ' 10^{-45}'
                   r'}' + suffix + '$$')
            self.assertEqual(H._repr_latex_(), ref)


def suite():
    return unittest.TestLoader().loadTestsFromTestCase(TestXferFcn)


if __name__ == "__main__":
    unittest.main()<|MERGE_RESOLUTION|>--- conflicted
+++ resolved
@@ -496,9 +496,6 @@
         np.testing.assert_array_equal(omega, true_omega)
 
     # Tests for TransferFunction.pole and TransferFunction.zero.
-
-<<<<<<< HEAD
-=======
     def test_common_den(self):
         """ Test the helper function to compute common denomitators."""
 
@@ -549,7 +546,6 @@
                                              np.zeros((3, 5, 6)))
         np.testing.assert_array_almost_equal(den, denref)
 
->>>>>>> 47851451
     @unittest.skipIf(not slycot_check(), "slycot not installed")
     def test_pole_mimo(self):
         """Test for correct MIMO poles."""
