# freqplot.py - frequency domain plots for control systems
#
# Author: Richard M. Murray
# Date: 24 May 09
#
# This file contains some standard control system plots: Bode plots,
# Nyquist plots and pole-zero diagrams.  The code for Nichols charts
# is in nichols.py.
#
# Copyright (c) 2010 by California Institute of Technology
# All rights reserved.
#
# Redistribution and use in source and binary forms, with or without
# modification, are permitted provided that the following conditions
# are met:
#
# 1. Redistributions of source code must retain the above copyright
#    notice, this list of conditions and the following disclaimer.
#
# 2. Redistributions in binary form must reproduce the above copyright
#    notice, this list of conditions and the following disclaimer in the
#    documentation and/or other materials provided with the distribution.
#
# 3. Neither the name of the California Institute of Technology nor
#    the names of its contributors may be used to endorse or promote
#    products derived from this software without specific prior
#    written permission.
#
# THIS SOFTWARE IS PROVIDED BY THE COPYRIGHT HOLDERS AND CONTRIBUTORS
# "AS IS" AND ANY EXPRESS OR IMPLIED WARRANTIES, INCLUDING, BUT NOT
# LIMITED TO, THE IMPLIED WARRANTIES OF MERCHANTABILITY AND FITNESS
# FOR A PARTICULAR PURPOSE ARE DISCLAIMED.  IN NO EVENT SHALL CALTECH
# OR THE CONTRIBUTORS BE LIABLE FOR ANY DIRECT, INDIRECT, INCIDENTAL,
# SPECIAL, EXEMPLARY, OR CONSEQUENTIAL DAMAGES (INCLUDING, BUT NOT
# LIMITED TO, PROCUREMENT OF SUBSTITUTE GOODS OR SERVICES; LOSS OF
# USE, DATA, OR PROFITS; OR BUSINESS INTERRUPTION) HOWEVER CAUSED AND
# ON ANY THEORY OF LIABILITY, WHETHER IN CONTRACT, STRICT LIABILITY,
# OR TORT (INCLUDING NEGLIGENCE OR OTHERWISE) ARISING IN ANY WAY OUT
# OF THE USE OF THIS SOFTWARE, EVEN IF ADVISED OF THE POSSIBILITY OF
# SUCH DAMAGE.
#
# $Id$

import math

import matplotlib as mpl
import matplotlib.pyplot as plt
import numpy as np

from .ctrlutil import unwrap
from .bdalg import feedback
from .margins import stability_margins
from . import config

__all__ = ['bode_plot', 'nyquist_plot', 'gangof4_plot',
           'bode', 'nyquist', 'gangof4']

# Default values for module parameter variables
_freqplot_defaults = {
    'freqplot.feature_periphery_decades': 1,
    'freqplot.number_of_samples': None,
}

#
# Main plotting functions
#
# This section of the code contains the functions for generating
# frequency domain plots
#

#
# Bode plot
#

# Default values for Bode plot configuration variables
_bode_defaults = {
    'bode.dB': False,           # Plot gain in dB
    'bode.deg': True,           # Plot phase in degrees
    'bode.Hz': False,           # Plot frequency in Hertz
    'bode.grid': True,          # Turn on grid for gain and phase
    'bode.wrap_phase': False,   # Wrap the phase plot at a given value
}


def bode_plot(syslist, omega=None,
              plot=True, omega_limits=None, omega_num=None,
              margins=None, *args, **kwargs):
    """Bode plot for a system

    Plots a Bode plot for the system over a (optional) frequency range.

    Parameters
    ----------
    syslist : linsys
        List of linear input/output systems (single system is OK)
    omega : list
        List of frequencies in rad/sec to be used for frequency response
    dB : bool
        If True, plot result in dB.  Default is false.
    Hz : bool
        If True, plot frequency in Hz (omega must be provided in rad/sec).
        Default value (False) set by config.defaults['bode.Hz']
    deg : bool
        If True, plot phase in degrees (else radians).  Default value (True)
        config.defaults['bode.deg']
    plot : bool
        If True (default), plot magnitude and phase
    omega_limits: tuple, list, ... of two values
        Limits of the to generate frequency vector.
        If Hz=True the limits are in Hz otherwise in rad/s.
    omega_num: int
        Number of samples to plot.  Defaults to
        config.defaults['freqplot.number_of_samples'].
    margins : bool
        If True, plot gain and phase margin.
    *args : :func:`matplotlib.pyplot.plot` positional properties, optional
        Additional arguments for `matplotlib` plots (color, linestyle, etc)
    **kwargs : :func:`matplotlib.pyplot.plot` keyword properties, optional
        Additional keywords (passed to `matplotlib`)

    Returns
    -------
    mag : array (list if len(syslist) > 1)
        magnitude
    phase : array (list if len(syslist) > 1)
        phase in radians
    omega : array (list if len(syslist) > 1)
        frequency in rad/sec

    Other Parameters
    ----------------
    grid : bool
        If True, plot grid lines on gain and phase plots.  Default is set by
        `config.defaults['bode.grid']`.
    initial_phase : float
        Set the reference phase to use for the lowest frequency.  If set, the
        initial phase of the Bode plot will be set to the value closest to the
        value specified.  Units are in either degrees or radians, depending on
        the `deg` parameter. Default is -180 if wrap_phase is False, 0 if
        wrap_phase is True.
    wrap_phase : bool or float
        If wrap_phase is `False`, then the phase will be unwrapped so that it
        is continuously increasing or decreasing.  If wrap_phase is `True` the
        phase will be restricted to the range [-180, 180) (or [:math:`-\\pi`,
        :math:`\\pi`) radians). If `wrap_phase` is specified as a float, the
        phase will be offset by 360 degrees if it falls below the specified
        value.  Default to `False`, set by config.defaults['bode.wrap_phase'].

    The default values for Bode plot configuration parameters can be reset
    using the `config.defaults` dictionary, with module name 'bode'.

    Notes
    -----
    1. Alternatively, you may use the lower-level methods
<<<<<<< HEAD
       :meth:`LTI.frequency_response` or ``sys(s)`` or ``sys(z)`` or to 
=======
       :meth:`LTI.frequency_response` or ``sys(s)`` or ``sys(z)`` or to
>>>>>>> 195bec3e
       generate the frequency response for a single system.

    2. If a discrete time model is given, the frequency response is plotted
       along the upper branch of the unit circle, using the mapping ``z = exp(1j
       * omega * dt)`` where `omega` ranges from 0 to `pi/dt` and `dt` is the discrete
       timebase.  If timebase not specified (``dt=True``), `dt` is set to 1.

    Examples
    --------
    >>> sys = ss("1. -2; 3. -4", "5.; 7", "6. 8", "9.")
    >>> mag, phase, omega = bode(sys)

    """
    # Make a copy of the kwargs dictonary since we will modify it
    kwargs = dict(kwargs)

    # Check to see if legacy 'Plot' keyword was used
    if 'Plot' in kwargs:
        import warnings
        warnings.warn("'Plot' keyword is deprecated in bode_plot; use 'plot'",
                      FutureWarning)
        # Map 'Plot' keyword to 'plot' keyword
        plot = kwargs.pop('Plot')

    # Get values for params (and pop from list to allow keyword use in plot)
    dB = config._get_param('bode', 'dB', kwargs, _bode_defaults, pop=True)
    deg = config._get_param('bode', 'deg', kwargs, _bode_defaults, pop=True)
    Hz = config._get_param('bode', 'Hz', kwargs, _bode_defaults, pop=True)
    grid = config._get_param('bode', 'grid', kwargs, _bode_defaults, pop=True)
    plot = config._get_param('bode', 'grid', plot, True)
    margins = config._get_param('bode', 'margins', margins, False)
    wrap_phase = config._get_param(
        'bode', 'wrap_phase', kwargs, _bode_defaults, pop=True)
    initial_phase = config._get_param(
        'bode', 'initial_phase', kwargs, None, pop=True)

    # If argument was a singleton, turn it into a list
    if not getattr(syslist, '__iter__', False):
        syslist = (syslist,)

    if omega is None:
        if omega_limits is None:
            # Select a default range if none is provided
            omega = default_frequency_range(syslist, Hz=Hz,
                                            number_of_samples=omega_num)
        else:
            omega_limits = np.array(omega_limits)
            if Hz:
                omega_limits *= 2. * math.pi
            if omega_num:
                omega = np.logspace(np.log10(omega_limits[0]),
                                    np.log10(omega_limits[1]),
                                    num=omega_num,
                                    endpoint=True)
            else:
                omega = np.logspace(np.log10(omega_limits[0]),
                                    np.log10(omega_limits[1]),
                                    endpoint=True)

    mags, phases, omegas, nyquistfrqs = [], [], [], []
    for sys in syslist:
        if sys.inputs > 1 or sys.outputs > 1:
            # TODO: Add MIMO bode plots.
            raise NotImplementedError(
                "Bode is currently only implemented for SISO systems.")
        else:
            omega_sys = np.array(omega)
            if sys.isdtime(True):
                nyquistfrq = 2. * math.pi * 1. / sys.dt / 2.
                omega_sys = omega_sys[omega_sys < nyquistfrq]
                # TODO: What distance to the Nyquist frequency is appropriate?
            else:
                nyquistfrq = None

            # Get the magnitude and phase of the system
            mag_tmp, phase_tmp, omega_sys = sys.frequency_response(omega_sys)
            mag = np.atleast_1d(np.squeeze(mag_tmp))
            phase = np.atleast_1d(np.squeeze(phase_tmp))

            #
            # Post-process the phase to handle initial value and wrapping
            #

            if initial_phase is None:
                # Start phase in the range 0 to -360 w/ initial phase = -180
                # If wrap_phase is true, use 0 instead (phase \in (-pi, pi])
                initial_phase = -math.pi if wrap_phase is not True else 0
            elif isinstance(initial_phase, (int, float)):
                # Allow the user to override the default calculation
                if deg:
                    initial_phase = initial_phase/180. * math.pi
            else:
                raise ValueError("initial_phase must be a number.")

            # Shift the phase if needed
            if abs(phase[0] - initial_phase) > math.pi:
                phase -= 2*math.pi * \
                    round((phase[0] - initial_phase) / (2*math.pi))

            # Phase wrapping
            if wrap_phase is False:
                phase = unwrap(phase)   # unwrap the phase
            elif wrap_phase is True:
                pass                    # default calculation OK
            elif isinstance(wrap_phase, (int, float)):
                phase = unwrap(phase)   # unwrap the phase first
                if deg:
                    wrap_phase *= math.pi/180.

                # Shift the phase if it is below the wrap_phase
                phase += 2*math.pi * np.maximum(
                    0, np.ceil((wrap_phase - phase)/(2*math.pi)))
            else:
                raise ValueError("wrap_phase must be bool or float.")

            mags.append(mag)
            phases.append(phase)
            omegas.append(omega_sys)
            nyquistfrqs.append(nyquistfrq)
            # Get the dimensions of the current axis, which we will divide up
            # TODO: Not current implemented; just use subplot for now

            if plot:
                nyquistfrq_plot = None
                if Hz:
                    omega_plot = omega_sys / (2. * math.pi)
                    if nyquistfrq:
                        nyquistfrq_plot = nyquistfrq / (2. * math.pi)
                else:
                    omega_plot = omega_sys
                    if nyquistfrq:
                        nyquistfrq_plot = nyquistfrq

                # Set up the axes with labels so that multiple calls to
                # bode_plot will superimpose the data.  This was implicit
                # before matplotlib 2.1, but changed after that (See
                # https://github.com/matplotlib/matplotlib/issues/9024).
                # The code below should work on all cases.

                # Get the current figure

                if 'sisotool' in kwargs:
                    fig = kwargs['fig']
                    ax_mag = fig.axes[0]
                    ax_phase = fig.axes[2]
                    sisotool = kwargs['sisotool']
                    del kwargs['fig']
                    del kwargs['sisotool']
                else:
                    fig = plt.gcf()
                    ax_mag = None
                    ax_phase = None
                    sisotool = False

                    # Get the current axes if they already exist
                    for ax in fig.axes:
                        if ax.get_label() == 'control-bode-magnitude':
                            ax_mag = ax
                        elif ax.get_label() == 'control-bode-phase':
                            ax_phase = ax

                    # If no axes present, create them from scratch
                    if ax_mag is None or ax_phase is None:
                        plt.clf()
                        ax_mag = plt.subplot(211,
                                             label='control-bode-magnitude')
                        ax_phase = plt.subplot(212,
                                               label='control-bode-phase',
                                               sharex=ax_mag)

                #
                # Magnitude plot
                #
                if dB:
                    pltline = ax_mag.semilogx(omega_plot, 20 * np.log10(mag),
                                              *args, **kwargs)
                else:
                    pltline = ax_mag.loglog(omega_plot, mag, *args, **kwargs)

                if nyquistfrq_plot:
                    ax_mag.axvline(nyquistfrq_plot,
                                   color=pltline[0].get_color())

                # Add a grid to the plot + labeling
                ax_mag.grid(grid and not margins, which='both')
                ax_mag.set_ylabel("Magnitude (dB)" if dB else "Magnitude")

                #
                # Phase plot
                #
                phase_plot = phase * 180. / math.pi if deg else phase

                # Plot the data
                ax_phase.semilogx(omega_plot, phase_plot, *args, **kwargs)

                # Show the phase and gain margins in the plot
                if margins:
                    # Compute stability margins for the system
                    margin = stability_margins(sys)
                    gm, pm, Wcg, Wcp = (margin[i] for i in (0, 1, 3, 4))

                    # Figure out sign of the phase at the first gain crossing
                    # (needed if phase_wrap is True)
                    phase_at_cp = phases[0][(np.abs(omegas[0] - Wcp)).argmin()]
                    if phase_at_cp >= 0.:
                        phase_limit = 180.
                    else:
                        phase_limit = -180.

                    if Hz:
                        Wcg, Wcp = Wcg/(2*math.pi), Wcp/(2*math.pi)

                    # Draw lines at gain and phase limits
                    ax_mag.axhline(y=0 if dB else 1, color='k', linestyle=':',
                                   zorder=-20)
                    ax_phase.axhline(y=phase_limit if deg else
                                     math.radians(phase_limit),
                                     color='k', linestyle=':', zorder=-20)
                    mag_ylim = ax_mag.get_ylim()
                    phase_ylim = ax_phase.get_ylim()

                    # Annotate the phase margin (if it exists)
                    if pm != float('inf') and Wcp != float('nan'):
                        if dB:
                            ax_mag.semilogx(
                                [Wcp, Wcp], [0., -1e5],
                                color='k', linestyle=':', zorder=-20)
                        else:
                            ax_mag.loglog(
                                [Wcp, Wcp], [1., 1e-8],
                                color='k', linestyle=':', zorder=-20)

                        if deg:
                            ax_phase.semilogx(
                                [Wcp, Wcp], [1e5, phase_limit + pm],
                                color='k', linestyle=':', zorder=-20)
                            ax_phase.semilogx(
                                [Wcp, Wcp], [phase_limit + pm, phase_limit],
                                color='k', zorder=-20)
                        else:
                            ax_phase.semilogx(
                                [Wcp, Wcp], [1e5, math.radians(phase_limit) +
                                             math.radians(pm)],
                                color='k', linestyle=':', zorder=-20)
                            ax_phase.semilogx(
                                [Wcp, Wcp], [math.radians(phase_limit) +
                                             math.radians(pm),
                                             math.radians(phase_limit)],
                                color='k', zorder=-20)

                    # Annotate the gain margin (if it exists)
                    if gm != float('inf') and Wcg != float('nan'):
                        if dB:
                            ax_mag.semilogx(
                                [Wcg, Wcg], [-20.*np.log10(gm), -1e5],
                                color='k', linestyle=':', zorder=-20)
                            ax_mag.semilogx(
                                [Wcg, Wcg], [0, -20*np.log10(gm)],
                                color='k', zorder=-20)
                        else:
                            ax_mag.loglog(
                                [Wcg, Wcg], [1./gm, 1e-8], color='k',
                                linestyle=':', zorder=-20)
                            ax_mag.loglog(
                                [Wcg, Wcg], [1., 1./gm], color='k', zorder=-20)

                        if deg:
                            ax_phase.semilogx(
                                [Wcg, Wcg], [0, phase_limit],
                                color='k', linestyle=':', zorder=-20)
                        else:
                            ax_phase.semilogx(
                                [Wcg, Wcg], [0, math.radians(phase_limit)],
                                color='k', linestyle=':', zorder=-20)

                    ax_mag.set_ylim(mag_ylim)
                    ax_phase.set_ylim(phase_ylim)

                    if sisotool:
                        ax_mag.text(
                            0.04, 0.06,
                            'G.M.: %.2f %s\nFreq: %.2f %s' %
                            (20*np.log10(gm) if dB else gm,
                             'dB ' if dB else '',
                             Wcg, 'Hz' if Hz else 'rad/s'),
                            horizontalalignment='left',
                            verticalalignment='bottom',
                            transform=ax_mag.transAxes,
                            fontsize=8 if int(mpl.__version__[0]) == 1 else 6)
                        ax_phase.text(
                            0.04, 0.06,
                            'P.M.: %.2f %s\nFreq: %.2f %s' %
                            (pm if deg else math.radians(pm),
                             'deg' if deg else 'rad',
                             Wcp, 'Hz' if Hz else 'rad/s'),
                            horizontalalignment='left',
                            verticalalignment='bottom',
                            transform=ax_phase.transAxes,
                            fontsize=8 if int(mpl.__version__[0]) == 1 else 6)
                    else:
                        plt.suptitle(
                            "Gm = %.2f %s(at %.2f %s), "
                            "Pm = %.2f %s (at %.2f %s)" %
                            (20*np.log10(gm) if dB else gm,
                             'dB ' if dB else '\b',
                             Wcg, 'Hz' if Hz else 'rad/s',
                             pm if deg else math.radians(pm),
                             'deg' if deg else 'rad',
                             Wcp, 'Hz' if Hz else 'rad/s'))

                if nyquistfrq_plot:
                    ax_phase.axvline(
                        nyquistfrq_plot, color=pltline[0].get_color())

                # Add a grid to the plot + labeling
                ax_phase.set_ylabel("Phase (deg)" if deg else "Phase (rad)")

                def gen_zero_centered_series(val_min, val_max, period):
                    v1 = np.ceil(val_min / period - 0.2)
                    v2 = np.floor(val_max / period + 0.2)
                    return np.arange(v1, v2 + 1) * period
                if deg:
                    ylim = ax_phase.get_ylim()
                    ax_phase.set_yticks(gen_zero_centered_series(
                        ylim[0], ylim[1], 45.))
                    ax_phase.set_yticks(gen_zero_centered_series(
                        ylim[0], ylim[1], 15.), minor=True)
                else:
                    ylim = ax_phase.get_ylim()
                    ax_phase.set_yticks(gen_zero_centered_series(
                        ylim[0], ylim[1], math.pi / 4.))
                    ax_phase.set_yticks(gen_zero_centered_series(
                        ylim[0], ylim[1], math.pi / 12.), minor=True)
                ax_phase.grid(grid and not margins, which='both')
                # ax_mag.grid(which='minor', alpha=0.3)
                # ax_mag.grid(which='major', alpha=0.9)
                # ax_phase.grid(which='minor', alpha=0.3)
                # ax_phase.grid(which='major', alpha=0.9)

                # Label the frequency axis
                ax_phase.set_xlabel("Frequency (Hz)" if Hz
                                    else "Frequency (rad/sec)")

    if len(syslist) == 1:
        return mags[0], phases[0], omegas[0]
    else:
        return mags, phases, omegas


#
# Nyquist plot
#

def nyquist_plot(syslist, omega=None, plot=True, label_freq=0,
                 arrowhead_length=0.1, arrowhead_width=0.1,
                 color=None, *args, **kwargs):
    """
    Nyquist plot for a system

    Plots a Nyquist plot for the system over a (optional) frequency range.

    Parameters
    ----------
    syslist : list of LTI
        List of linear input/output systems (single system is OK)
    omega : freq_range
        Range of frequencies (list or bounds) in rad/sec
    Plot : boolean
        If True, plot magnitude
    color : string
        Used to specify the color of the plot
    label_freq : int
        Label every nth frequency on the plot
    arrowhead_width : arrow head width
    arrowhead_length : arrow head length
    *args : :func:`matplotlib.pyplot.plot` positional properties, optional
        Additional arguments for `matplotlib` plots (color, linestyle, etc)
    **kwargs : :func:`matplotlib.pyplot.plot` keyword properties, optional
        Additional keywords (passed to `matplotlib`)

    Returns
    -------
    real : array
        real part of the frequency response array
    imag : array
        imaginary part of the frequency response array
    freq : array
        frequencies

    Examples
    --------
    >>> sys = ss("1. -2; 3. -4", "5.; 7", "6. 8", "9.")
    >>> real, imag, freq = nyquist_plot(sys)

    """
    # Check to see if legacy 'Plot' keyword was used
    if 'Plot' in kwargs:
        import warnings
        warnings.warn("'Plot' keyword is deprecated in nyquist_plot; "
                      "use 'plot'", FutureWarning)
        # Map 'Plot' keyword to 'plot' keyword
        plot = kwargs.pop('Plot')

    # Check to see if legacy 'labelFreq' keyword was used
    if 'labelFreq' in kwargs:
        import warnings
        warnings.warn("'labelFreq' keyword is deprecated in nyquist_plot; "
                      "use 'label_freq'", FutureWarning)
        # Map 'labelFreq' keyword to 'label_freq' keyword
        label_freq = kwargs.pop('labelFreq')

    # If argument was a singleton, turn it into a list
    if not getattr(syslist, '__iter__', False):
        syslist = (syslist,)

    # Select a default range if none is provided
    if omega is None:
        omega = default_frequency_range(syslist)

    # Interpolate between wmin and wmax if a tuple or list are provided
    elif isinstance(omega, list) or isinstance(omega, tuple):
        # Only accept tuple or list of length 2
        if len(omega) != 2:
            raise ValueError("Supported frequency arguments are (wmin,wmax)"
                             "tuple or list, or frequency vector. ")
        omega = np.logspace(np.log10(omega[0]), np.log10(omega[1]),
                            num=50, endpoint=True, base=10.0)

    for sys in syslist:
        if sys.inputs > 1 or sys.outputs > 1:
            # TODO: Add MIMO nyquist plots.
            raise NotImplementedError(
                "Nyquist is currently only implemented for SISO systems.")
        else:
            # Get the magnitude and phase of the system
            mag_tmp, phase_tmp, omega = sys.frequency_response(omega)
            mag = np.squeeze(mag_tmp)
            phase = np.squeeze(phase_tmp)

            # Compute the primary curve
            x = np.multiply(mag, np.cos(phase))
            y = np.multiply(mag, np.sin(phase))

            if plot:
                # Plot the primary curve and mirror image
                p = plt.plot(x, y, '-', color=color, *args, **kwargs)
                c = p[0].get_color()
                ax = plt.gca()
                # Plot arrow to indicate Nyquist encirclement orientation
                ax.arrow(x[0], y[0], (x[1]-x[0])/2, (y[1]-y[0])/2, fc=c, ec=c,
                         head_width=arrowhead_width,
                         head_length=arrowhead_length)

                plt.plot(x, -y, '-', color=c, *args, **kwargs)
                ax.arrow(
                    x[-1], -y[-1], (x[-1]-x[-2])/2, (y[-1]-y[-2])/2,
                    fc=c, ec=c, head_width=arrowhead_width,
                    head_length=arrowhead_length)

                # Mark the -1 point
                plt.plot([-1], [0], 'r+')

            # Label the frequencies of the points
            if label_freq:
                ind = slice(None, None, label_freq)
                for xpt, ypt, omegapt in zip(x[ind], y[ind], omega[ind]):
                    # Convert to Hz
                    f = omegapt / (2 * np.pi)

                    # Factor out multiples of 1000 and limit the
                    # result to the range [-8, 8].
                    pow1000 = max(min(get_pow1000(f), 8), -8)

                    # Get the SI prefix.
                    prefix = gen_prefix(pow1000)

                    # Apply the text. (Use a space before the text to
                    # prevent overlap with the data.)
                    #
                    # np.round() is used because 0.99... appears
                    # instead of 1.0, and this would otherwise be
                    # truncated to 0.
                    plt.text(xpt, ypt, ' ' +
                             str(int(np.round(f / 1000 ** pow1000, 0))) + ' ' +
                             prefix + 'Hz')

    if plot:
        ax = plt.gca()
        ax.set_xlabel("Real axis")
        ax.set_ylabel("Imaginary axis")
        ax.grid(color="lightgray")

    return x, y, omega


#
# Gang of Four plot
#

# TODO: think about how (and whether) to handle lists of systems
def gangof4_plot(P, C, omega=None, **kwargs):
    """Plot the "Gang of 4" transfer functions for a system

    Generates a 2x2 plot showing the "Gang of 4" sensitivity functions
    [T, PS; CS, S]

    Parameters
    ----------
    P, C : LTI
        Linear input/output systems (process and control)
    omega : array
        Range of frequencies (list or bounds) in rad/sec
    **kwargs : :func:`matplotlib.pyplot.plot` keyword properties, optional
        Additional keywords (passed to `matplotlib`)

    Returns
    -------
    None
    """
    if P.inputs > 1 or P.outputs > 1 or C.inputs > 1 or C.outputs > 1:
        # TODO: Add MIMO go4 plots.
        raise NotImplementedError(
            "Gang of four is currently only implemented for SISO systems.")

    # Get the default parameter values
    dB = config._get_param('bode', 'dB', kwargs, _bode_defaults, pop=True)
    Hz = config._get_param('bode', 'Hz', kwargs, _bode_defaults, pop=True)
    grid = config._get_param('bode', 'grid', kwargs, _bode_defaults, pop=True)

    # Compute the senstivity functions
    L = P * C
    S = feedback(1, L)
    T = L * S

    # Select a default range if none is provided
    # TODO: This needs to be made more intelligent
    if omega is None:
        omega = default_frequency_range((P, C, S))

    # Set up the axes with labels so that multiple calls to
    # gangof4_plot will superimpose the data.  See details in bode_plot.
    plot_axes = {'t': None, 's': None, 'ps': None, 'cs': None}
    for ax in plt.gcf().axes:
        label = ax.get_label()
        if label.startswith('control-gangof4-'):
            key = label[len('control-gangof4-'):]
            if key not in plot_axes:
                raise RuntimeError(
                    "unknown gangof4 axis type '{}'".format(label))
            plot_axes[key] = ax

    # if any of the axes are missing, start from scratch
    if any((ax is None for ax in plot_axes.values())):
        plt.clf()
        plot_axes = {'s': plt.subplot(221, label='control-gangof4-s'),
                     'ps': plt.subplot(222, label='control-gangof4-ps'),
                     'cs': plt.subplot(223, label='control-gangof4-cs'),
                     't': plt.subplot(224, label='control-gangof4-t')}

    #
    # Plot the four sensitivity functions
    #
    omega_plot = omega / (2. * math.pi) if Hz else omega

    # TODO: Need to add in the mag = 1 lines
    mag_tmp, phase_tmp, omega = S.frequency_response(omega)
    mag = np.squeeze(mag_tmp)
    if dB:
        plot_axes['s'].semilogx(omega_plot, 20 * np.log10(mag), **kwargs)
    else:
        plot_axes['s'].loglog(omega_plot, mag, **kwargs)
    plot_axes['s'].set_ylabel("$|S|$" + " (dB)" if dB else "")
    plot_axes['s'].tick_params(labelbottom=False)
    plot_axes['s'].grid(grid, which='both')

    mag_tmp, phase_tmp, omega = (P * S).frequency_response(omega)
    mag = np.squeeze(mag_tmp)
    if dB:
        plot_axes['ps'].semilogx(omega_plot, 20 * np.log10(mag), **kwargs)
    else:
        plot_axes['ps'].loglog(omega_plot, mag, **kwargs)
    plot_axes['ps'].tick_params(labelbottom=False)
    plot_axes['ps'].set_ylabel("$|PS|$" + " (dB)" if dB else "")
    plot_axes['ps'].grid(grid, which='both')

    mag_tmp, phase_tmp, omega = (C * S).frequency_response(omega)
    mag = np.squeeze(mag_tmp)
    if dB:
        plot_axes['cs'].semilogx(omega_plot, 20 * np.log10(mag), **kwargs)
    else:
        plot_axes['cs'].loglog(omega_plot, mag, **kwargs)
    plot_axes['cs'].set_xlabel(
        "Frequency (Hz)" if Hz else "Frequency (rad/sec)")
    plot_axes['cs'].set_ylabel("$|CS|$" + " (dB)" if dB else "")
    plot_axes['cs'].grid(grid, which='both')

    mag_tmp, phase_tmp, omega = T.frequency_response(omega)
    mag = np.squeeze(mag_tmp)
    if dB:
        plot_axes['t'].semilogx(omega_plot, 20 * np.log10(mag), **kwargs)
    else:
        plot_axes['t'].loglog(omega_plot, mag, **kwargs)
    plot_axes['t'].set_xlabel(
        "Frequency (Hz)" if Hz else "Frequency (rad/sec)")
    plot_axes['t'].set_ylabel("$|T|$" + " (dB)" if dB else "")
    plot_axes['t'].grid(grid, which='both')

    plt.tight_layout()


#
# Utility functions
#
# This section of the code contains some utility functions for
# generating frequency domain plots
#

# Compute reasonable defaults for axes
def default_frequency_range(syslist, Hz=None, number_of_samples=None,
                            feature_periphery_decades=None):
    """Compute a reasonable default frequency range for frequency
    domain plots.

    Finds a reasonable default frequency range by examining the features
    (poles and zeros) of the systems in syslist.

    Parameters
    ----------
    syslist : list of LTI
        List of linear input/output systems (single system is OK)
    Hz : bool
        If True, the limits (first and last value) of the frequencies
        are set to full decades in Hz so it fits plotting with logarithmic
        scale in Hz otherwise in rad/s. Omega is always returned in rad/sec.
    number_of_samples : int, optional
        Number of samples to generate.  The default value is read from
        ``config.defaults['freqplot.number_of_samples'].  If None, then the
        default from `numpy.logspace` is used.
    feature_periphery_decades : float, optional
        Defines how many decades shall be included in the frequency range on
        both sides of features (poles, zeros).  The default value is read from
        ``config.defaults['freqplot.feature_periphery_decades']``.

    Returns
    -------
    omega : array
        Range of frequencies in rad/sec

    Examples
    --------
    >>> from matlab import ss
    >>> sys = ss("1. -2; 3. -4", "5.; 7", "6. 8", "9.")
    >>> omega = default_frequency_range(sys)

    """
    # This code looks at the poles and zeros of all of the systems that
    # we are plotting and sets the frequency range to be one decade above
    # and below the min and max feature frequencies, rounded to the nearest
    # integer.  It excludes poles and zeros at the origin.  If no features
    # are found, it turns logspace(-1, 1)

    # Set default values for options
    number_of_samples = config._get_param(
        'freqplot', 'number_of_samples', number_of_samples)
    feature_periphery_decades = config._get_param(
        'freqplot', 'feature_periphery_decades', feature_periphery_decades, 1)

    # Find the list of all poles and zeros in the systems
    features = np.array(())
    freq_interesting = []

    # detect if single sys passed by checking if it is sequence-like
    if not getattr(syslist, '__iter__', False):
        syslist = (syslist,)

    for sys in syslist:
        try:
            # Add new features to the list
            if sys.isctime():
                features_ = np.concatenate((np.abs(sys.pole()),
                                            np.abs(sys.zero())))
                # Get rid of poles and zeros at the origin
                features_ = features_[features_ != 0.0]
                features = np.concatenate((features, features_))
            elif sys.isdtime(strict=True):
                fn = math.pi * 1. / sys.dt
                # TODO: What distance to the Nyquist frequency is appropriate?
                freq_interesting.append(fn * 0.9)

                features_ = np.concatenate((sys.pole(),
                                            sys.zero()))
                # Get rid of poles and zeros
                # * at the origin and real <= 0 & imag==0: log!
                # * at 1.: would result in omega=0. (logaritmic plot!)
                features_ = features_[
                    (features_.imag != 0.0) | (features_.real > 0.)]
                features_ = features_[
                    np.bitwise_not((features_.imag == 0.0) &
                                   (np.abs(features_.real - 1.0) < 1.e-10))]
                # TODO: improve
                features__ = np.abs(np.log(features_) / (1.j * sys.dt))
                features = np.concatenate((features, features__))
            else:
                # TODO
                raise NotImplementedError(
                    "type of system in not implemented now")
        except NotImplementedError:
            pass

    # Make sure there is at least one point in the range
    if features.shape[0] == 0:
        features = np.array([1.])

    if Hz:
        features /= 2. * math.pi
        features = np.log10(features)
        lsp_min = np.floor(np.min(features) - feature_periphery_decades)
        lsp_max = np.ceil(np.max(features) + feature_periphery_decades)
        lsp_min += np.log10(2. * math.pi)
        lsp_max += np.log10(2. * math.pi)
    else:
        features = np.log10(features)
        lsp_min = np.floor(np.min(features) - feature_periphery_decades)
        lsp_max = np.ceil(np.max(features) + feature_periphery_decades)
    if freq_interesting:
        lsp_min = min(lsp_min, np.log10(min(freq_interesting)))
        lsp_max = max(lsp_max, np.log10(max(freq_interesting)))

    # TODO: Add a check in discrete case to make sure we don't get aliasing
    # (Attention: there is a list of system but only one omega vector)

    # Set the range to be an order of magnitude beyond any features
    if number_of_samples:
        omega = np.logspace(
            lsp_min, lsp_max, num=number_of_samples, endpoint=True)
    else:
        omega = np.logspace(lsp_min, lsp_max, endpoint=True)
    return omega


#
# Utility functions to create nice looking labels (KLD 5/23/11)
#

def get_pow1000(num):
    """Determine exponent for which significand of a number is within the
    range [1, 1000).
    """
    # Based on algorithm from http://www.mail-archive.com/
    # matplotlib-users@lists.sourceforge.net/msg14433.html, accessed 2010/11/7
    # by Jason Heeris 2009/11/18
    from decimal import Decimal
    from math import floor
    dnum = Decimal(str(num))
    if dnum == 0:
        return 0
    elif dnum < 0:
        dnum = -dnum
    return int(floor(dnum.log10() / 3))


def gen_prefix(pow1000):
    """Return the SI prefix for a power of 1000.
    """
    # Prefixes according to Table 5 of [BIPM 2006] (excluding hecto,
    # deca, deci, and centi).
    if pow1000 < -8 or pow1000 > 8:
        raise ValueError(
            "Value is out of the range covered by the SI prefixes.")
    return ['Y',  # yotta (10^24)
            'Z',  # zetta (10^21)
            'E',  # exa (10^18)
            'P',  # peta (10^15)
            'T',  # tera (10^12)
            'G',  # giga (10^9)
            'M',  # mega (10^6)
            'k',  # kilo (10^3)
            '',  # (10^0)
            'm',  # milli (10^-3)
            r'$\mu$',  # micro (10^-6)
            'n',  # nano (10^-9)
            'p',  # pico (10^-12)
            'f',  # femto (10^-15)
            'a',  # atto (10^-18)
            'z',  # zepto (10^-21)
            'y'][8 - pow1000]  # yocto (10^-24)


def find_nearest_omega(omega_list, omega):
    omega_list = np.asarray(omega_list)
    return omega_list[(np.abs(omega_list - omega)).argmin()]


# Function aliases
bode = bode_plot
nyquist = nyquist_plot
gangof4 = gangof4_plot<|MERGE_RESOLUTION|>--- conflicted
+++ resolved
@@ -152,11 +152,7 @@
     Notes
     -----
     1. Alternatively, you may use the lower-level methods
-<<<<<<< HEAD
-       :meth:`LTI.frequency_response` or ``sys(s)`` or ``sys(z)`` or to 
-=======
        :meth:`LTI.frequency_response` or ``sys(s)`` or ``sys(z)`` or to
->>>>>>> 195bec3e
        generate the frequency response for a single system.
 
     2. If a discrete time model is given, the frequency response is plotted
